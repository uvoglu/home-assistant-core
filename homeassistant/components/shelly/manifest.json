--- conflicted
+++ resolved
@@ -14,9 +14,6 @@
   "codeowners": ["@balloob", "@bieniu", "@thecode", "@chemelli74"],
   "iot_class": "local_push",
   "loggers": ["aioshelly"],
-<<<<<<< HEAD
+  "integration_type": "device",
   "version": "0.0.2"
-=======
-  "integration_type": "device"
->>>>>>> dc7f0fb2
 }