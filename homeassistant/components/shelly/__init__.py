--- conflicted
+++ resolved
@@ -3,11 +3,8 @@
 
 import asyncio
 from datetime import timedelta
-<<<<<<< HEAD
-=======
 import logging
 from threading import Timer
->>>>>>> eacc96ff
 from typing import Any, Final, cast
 
 import aioshelly
