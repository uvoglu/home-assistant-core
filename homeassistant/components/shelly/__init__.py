--- conflicted
+++ resolved
@@ -4,11 +4,8 @@
 import asyncio
 from collections.abc import Coroutine
 from datetime import timedelta
-<<<<<<< HEAD
+from http import HTTPStatus
 from threading import Timer
-=======
-from http import HTTPStatus
->>>>>>> 68907b4d
 from typing import Any, Final, cast
 
 from aiohttp import ClientResponseError
